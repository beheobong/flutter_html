import 'dart:convert';

import 'package:flutter/gestures.dart';
import 'package:flutter/material.dart';
import 'package:html/dom.dart' as dom;
import 'package:html/parser.dart' as parser;

import 'image_properties.dart';

typedef CustomRender = Widget Function(dom.Node node, List<Widget> children);
typedef CustomTextStyle = TextStyle Function(
  dom.Node node,
  TextStyle baseStyle,
);
typedef CustomTextAlign = TextAlign Function(dom.Element elem);
typedef CustomEdgeInsets = EdgeInsets Function(dom.Node node);
typedef OnLinkTap = void Function(String url);
typedef OnImageTap = void Function(String source);

const OFFSET_TAGS_FONT_SIZE_FACTOR =
    0.7; //The ratio of the parent font for each of the offset tags: sup or sub

class LinkTextSpan extends TextSpan {
  // Beware!
  //
  // This class is only safe because the TapGestureRecognizer is not
  // given a deadline and therefore never allocates any resources.
  //
  // In any other situation -- setting a deadline, using any of the less trivial
  // recognizers, etc -- you would have to manage the gesture recognizer's
  // lifetime and call dispose() when the TextSpan was no longer being rendered.
  //
  // Since TextSpan itself is @immutable, this means that you would have to
  // manage the recognizer from outside the TextSpan, e.g. in the State of a
  // stateful widget that then hands the recognizer to the TextSpan.
  final String url;

  LinkTextSpan(
      {TextStyle style,
      this.url,
      String text,
      OnLinkTap onLinkTap,
      List<TextSpan> children})
      : super(
          style: style,
          text: text,
          children: children ?? <TextSpan>[],
          recognizer: TapGestureRecognizer()
            ..onTap = () {
              onLinkTap(url);
            },
        );
}

class LinkBlock extends Container {
  // final String url;
  // final EdgeInsets padding;
  // final EdgeInsets margin;
  // final OnLinkTap onLinkTap;
  final List<Widget> children;

  LinkBlock({
    String url,
    EdgeInsets padding,
    EdgeInsets margin,
    OnLinkTap onLinkTap,
    this.children,
  }) : super(
          padding: padding,
          margin: margin,
          child: GestureDetector(
            onTap: () {
              onLinkTap(url);
            },
            child: Column(
              children: children,
            ),
          ),
        );
}

class BlockText extends StatelessWidget {
  final RichText child;
  final EdgeInsets padding;
  final EdgeInsets margin;
  final Decoration decoration;
  final bool shrinkToFit;

  BlockText({
    @required this.child,
    @required this.shrinkToFit,
    this.padding,
    this.margin,
    this.decoration,
  });

  @override
  Widget build(BuildContext context) {
    return Container(
      width: shrinkToFit ? null : double.infinity,
      padding: this.padding,
      margin: this.margin,
      decoration: this.decoration,
      child: child,
    );
  }
}

class ParseContext {
  List<Widget> rootWidgetList; // the widgetList accumulator
  dynamic parentElement; // the parent spans accumulator
  int indentLevel = 0;
  int listCount = 0;
  String listChar = '•';
  String blockType; // blockType can be 'p', 'div', 'ul', 'ol', 'blockquote'
  bool condenseWhitespace = true;
  bool spansOnly = false;
  bool inBlock = false;
  TextStyle childStyle;

  ParseContext({
    this.rootWidgetList,
    this.parentElement,
    this.indentLevel = 0,
    this.listCount = 0,
    this.listChar = '•',
    this.blockType,
    this.condenseWhitespace = true,
    this.spansOnly = false,
    this.inBlock = false,
    this.childStyle,
  }) {
    childStyle = childStyle ?? TextStyle();
  }

  ParseContext.fromContext(ParseContext parseContext) {
    rootWidgetList = parseContext.rootWidgetList;
    parentElement = parseContext.parentElement;
    indentLevel = parseContext.indentLevel;
    listCount = parseContext.listCount;
    listChar = parseContext.listChar;
    blockType = parseContext.blockType;
    condenseWhitespace = parseContext.condenseWhitespace;
    spansOnly = parseContext.spansOnly;
    inBlock = parseContext.inBlock;
    childStyle = parseContext.childStyle ?? TextStyle();
  }
}

class HtmlRichTextParser extends StatelessWidget {
  HtmlRichTextParser({
    this.shrinkToFit,
    this.onLinkTap,
    this.renderNewlines = false,
    this.html,
    this.customEdgeInsets,
    this.customTextStyle,
    this.customTextAlign,
    this.onImageError,
    this.linkStyle = const TextStyle(
      decoration: TextDecoration.underline,
      color: Colors.blueAccent,
      decorationColor: Colors.blueAccent,
    ),
    this.imageProperties,
    this.onImageTap,
    this.showImages = true,
  });

  final double indentSize = 10.0;

  final bool shrinkToFit;
  final onLinkTap;
  final bool renderNewlines;
  final String html;
  final CustomEdgeInsets customEdgeInsets;
  final CustomTextStyle customTextStyle;
  final CustomTextAlign customTextAlign;
  final ImageErrorListener onImageError;
  final TextStyle linkStyle;
  final ImageProperties imageProperties;
  final OnImageTap onImageTap;
  final bool showImages;

  // style elements set a default style
  // for all child nodes
  // treat ol, ul, and blockquote like style elements also
  static const _supportedStyleElements = [
    "b",
    "i",
    "address",
    "cite",
    "var",
    "em",
    "strong",
    "kbd",
    "samp",
    "tt",
    "code",
    "ins",
    "u",
    "small",
    "abbr",
    "acronym",
    "mark",
    "ol",
    "ul",
    "blockquote",
    "del",
    "s",
    "strike",
    "ruby",
    "rp",
    "rt",
    "bdi",
    "data",
    "time",
    "span",
    "big",
    "sub",
  ];

  // specialty elements require unique handling
  // eg. the "a" tag can contain a block of text or an image
  // sometimes "a" will be rendered with a textspan and recognizer
  // sometimes "a" will be rendered with a clickable Block
  static const _supportedSpecialtyElements = [
    "a",
    "br",
    "table",
    "tbody",
    "caption",
    "td",
    "tfoot",
    "th",
    "thead",
    "tr",
    "q",
  ];

  // block elements are always rendered with a new
  // block-level widget, if a block level element
  // is found inside another block level element,
  // we simply treat it as a new block level element
  static const _supportedBlockElements = [
    "article",
    "aside",
    "body",
    "center",
    "dd",
    "dfn",
    "div",
    "dl",
    "dt",
    "figcaption",
    "figure",
    "footer",
    "h1",
    "h2",
    "h3",
    "h4",
    "h5",
    "h6",
    "header",
    "hr",
    "img",
    "li",
    "main",
    "nav",
    "noscript",
    "p",
    "pre",
    "section",
  ];

  static get _supportedElements => List()
    ..addAll(_supportedStyleElements)
    ..addAll(_supportedSpecialtyElements)
    ..addAll(_supportedBlockElements);

  // this function is called recursively for each child
  // however, the first time it is called, we make sure
  // to ignore the node itself, so we only pay attention
  // to the children
  bool _hasBlockChild(dom.Node node, {bool ignoreSelf = true}) {
    bool retval = false;
    if (node is dom.Element) {
      if (_supportedBlockElements.contains(node.localName) && !ignoreSelf)
        return true;
      node.nodes.forEach((dom.Node node) {
        if (_hasBlockChild(node, ignoreSelf: false)) retval = true;
      });
    }
    return retval;
  }

  // Parses an html string and returns a list of RichText widgets that represent the body of your html document.

  @override
  Widget build(BuildContext context) {
    String data = html;

    if (renderNewlines) {
      data = data.replaceAll("\n", "<br />");
    }
    dom.Document document = parser.parse(data);
    dom.Node body = document.body;

    List<Widget> widgetList = new List<Widget>();
    ParseContext parseContext = ParseContext(
      rootWidgetList: widgetList,
      childStyle: DefaultTextStyle.of(context).style,
    );

    // don't ignore the top level "body"
    _parseNode(body, parseContext, context);

    // filter out empty widgets
    List<Widget> children = [];
    widgetList.forEach((dynamic w) {
      if (w is BlockText) {
        if (w.child.text == null) return;
        TextSpan childTextSpan = w.child.text;
        if ((childTextSpan.text == null || childTextSpan.text.isEmpty) &&
            (childTextSpan.children == null || childTextSpan.children.isEmpty))
          return;
      } else if (w is LinkBlock) {
        if (w.children.isEmpty) return;
      } else if (w is LinkTextSpan) {
        if (w.text.isEmpty && w.children.isEmpty) return;
      }
      children.add(w);
    });

    return Column(
      children: children,
    );
  }

  // THE WORKHORSE FUNCTION!!
  // call the function with the current node and a ParseContext
  // the ParseContext is used to do a number of things
  // first, since we call this function recursively, the parseContext holds references to
  // all the data that is relevant to a particular iteration and its child iterations
  // it holds information about whether to indent the text, whether we are in a list, etc.
  //
  // secondly, it holds the 'global' widgetList that accumulates all the block-level widgets
  //
  // thirdly, it holds a reference to the most recent "parent" so that this iteration of the
  // function can add child nodes to the parent if it should
  //
  // each iteration creates a new parseContext as a copy of the previous one if it needs to
  void _parseNode(
      dom.Node node, ParseContext parseContext, BuildContext buildContext) {
    // TEXT ONLY NODES
    // a text only node is a child of a tag with no inner html
    if (node is dom.Text) {
      // WHITESPACE CONSIDERATIONS ---
      // truly empty nodes should just be ignored
      if (node.text.trim() == "" && node.text.indexOf(" ") == -1) {
        return;
      }

      // we might want to preserve internal whitespace
      // empty strings of whitespace might be significant or not, condense it by default
      String finalText = node.text;
      if (parseContext.condenseWhitespace) {
        finalText = condenseHtmlWhitespace(node.text);

        // if this is part of a string of spans, we will preserve leading
        // and trailing whitespace unless the previous character is whitespace
        if (parseContext.parentElement == null)
          finalText = finalText.trimLeft();
        else if (parseContext.parentElement is TextSpan ||
            parseContext.parentElement is LinkTextSpan) {
          String lastString = parseContext.parentElement.text ?? '';
          if (!parseContext.parentElement.children.isEmpty) {
            lastString = parseContext.parentElement.children.last.text ?? '';
          }
          if (lastString.endsWith(' ') || lastString.endsWith('\n')) {
            finalText = finalText.trimLeft();
          }
        }
      }

      // if the finalText is actually empty, just return (unless it's just a space)
      if (finalText.trim().isEmpty && finalText != " ") return;

      // NOW WE HAVE OUR TRULY FINAL TEXT
      // debugPrint("Plain Text Node: '$finalText'");

      // create a span by default
      TextSpan span = TextSpan(
          text: finalText,
          children: <TextSpan>[],
          style: parseContext.childStyle);

      // in this class, a ParentElement must be a BlockText, LinkTextSpan, Row, Column, TextSpan

      // the parseContext might actually be a block level style element, so we
      // need to honor the indent and styling specified by that block style.
      // e.g. ol, ul, blockquote
      bool treatLikeBlock =
          ['blockquote', 'ul', 'ol'].indexOf(parseContext.blockType) != -1;

      // if there is no parentElement, contain the span in a BlockText
      if (parseContext.parentElement == null) {
        // if this is inside a context that should be treated like a block
        // but the context is not actually a block, create a block
        // and append it to the root widget tree
        if (treatLikeBlock) {
          Decoration decoration;
          if (parseContext.blockType == 'blockquote') {
            decoration = BoxDecoration(
              border:
                  Border(left: BorderSide(color: Colors.black38, width: 2.0)),
            );
            parseContext.childStyle = parseContext.childStyle.merge(TextStyle(
              fontStyle: FontStyle.italic,
            ));
          }
          BlockText blockText = BlockText(
            shrinkToFit: shrinkToFit,
            margin: EdgeInsets.only(
                top: 8.0,
                bottom: 8.0,
                left: parseContext.indentLevel * indentSize),
            padding: EdgeInsets.all(2.0),
            decoration: decoration,
            child: RichText(
              textAlign: TextAlign.left,
              text: span,
            ),
          );
          parseContext.rootWidgetList.add(blockText);
        } else {
          parseContext.rootWidgetList.add(BlockText(
            child: RichText(text: span),
            shrinkToFit: shrinkToFit,
          ));
        }

        // this allows future items to be added as children of this item
        parseContext.parentElement = span;

        // if the parent is a LinkTextSpan, keep the main attributes of that span going.
      } else if (parseContext.parentElement is LinkTextSpan) {
        // add this node to the parent as another LinkTextSpan
        parseContext.parentElement.children.add(LinkTextSpan(
          style:
              parseContext.parentElement.style.merge(parseContext.childStyle),
          url: parseContext.parentElement.url,
          text: finalText,
          onLinkTap: onLinkTap,
        ));

        // if the parent is a normal span, just add this to that list
      } else if (!(parseContext.parentElement.children is List<Widget>)) {
        parseContext.parentElement.children.add(span);
      } else {
        // Doing nothing... we shouldn't ever get here
      }
      return;
    }

    // OTHER ELEMENT NODES
    else if (node is dom.Element) {
      if (!_supportedElements.contains(node.localName)) {
        return;
      }

      // make a copy of the current context so that we can modify
      // pieces of it for the next iteration of this function
      ParseContext nextContext = new ParseContext.fromContext(parseContext);

      // handle style elements
      if (_supportedStyleElements.contains(node.localName)) {
        TextStyle childStyle = parseContext.childStyle ?? TextStyle();

        switch (node.localName) {
          //"b","i","em","strong","code","u","small","abbr","acronym"
          case "b":
          case "strong":
            childStyle =
                childStyle.merge(TextStyle(fontWeight: FontWeight.bold));
            break;
          case "i":
          case "address":
          case "cite":
          case "var":
          case "em":
            childStyle =
                childStyle.merge(TextStyle(fontStyle: FontStyle.italic));
            break;
          case "kbd":
          case "samp":
          case "tt":
          case "code":
            childStyle = childStyle.merge(TextStyle(fontFamily: 'monospace'));
            break;
          case "ins":
          case "u":
            childStyle = childStyle
                .merge(TextStyle(decoration: TextDecoration.underline));
            break;
          case "abbr":
          case "acronym":
            childStyle = childStyle.merge(TextStyle(
              decoration: TextDecoration.underline,
              decorationStyle: TextDecorationStyle.dotted,
            ));
            break;
          case "big":
            childStyle = childStyle.merge(TextStyle(fontSize: 20.0));
            break;
          case "small":
            childStyle = childStyle.merge(TextStyle(fontSize: 10.0));
            break;
          case "mark":
            childStyle = childStyle.merge(
                TextStyle(backgroundColor: Colors.yellow, color: Colors.black));
            break;
          case "sub":
            childStyle = childStyle.merge(
              TextStyle(
                fontSize: childStyle.fontSize * OFFSET_TAGS_FONT_SIZE_FACTOR,
              ),
            );
            break;
          case "del":
          case "s":
          case "strike":
            childStyle = childStyle
                .merge(TextStyle(decoration: TextDecoration.lineThrough));
            break;
          case "ol":
            nextContext.indentLevel += 1;
            nextContext.listChar = '#';
            nextContext.listCount = 0;
            nextContext.blockType = 'ol';
            break;
          case "ul":
            nextContext.indentLevel += 1;
            nextContext.listChar = '•';
            nextContext.listCount = 0;
            nextContext.blockType = 'ul';
            break;
          case "blockquote":
            nextContext.indentLevel += 1;
            nextContext.blockType = 'blockquote';
            break;
          case "ruby":
          case "rt":
          case "rp":
          case "bdi":
          case "data":
          case "time":
          case "span":
            //No additional styles
            break;
        }

        if (customTextStyle != null) {
          final TextStyle customStyle = customTextStyle(node, childStyle);
          if (customStyle != null) {
            childStyle = customStyle;
          }
        }

        nextContext.childStyle = childStyle;
      }

      // handle specialty elements
      else if (_supportedSpecialtyElements.contains(node.localName)) {
        // should support "a","br","table","tbody","thead","tfoot","th","tr","td"

        switch (node.localName) {
          case "a":
            // if this item has block children, we create
            // a container and gesture recognizer for the entire
            // element, otherwise, we create a LinkTextSpan
            String url = node.attributes['href'] ?? null;

            if (_hasBlockChild(node)) {
              LinkBlock linkContainer = LinkBlock(
                url: url,
                margin: EdgeInsets.only(
                    left: parseContext.indentLevel * indentSize),
                onLinkTap: onLinkTap,
                children: <Widget>[],
              );
              nextContext.parentElement = linkContainer;
              nextContext.rootWidgetList.add(linkContainer);
            } else {
              TextStyle _linkStyle = parseContext.childStyle.merge(linkStyle);
              LinkTextSpan span = LinkTextSpan(
                style: _linkStyle,
                url: url,
                onLinkTap: onLinkTap,
                children: <TextSpan>[],
              );
              if (parseContext.parentElement is TextSpan) {
                nextContext.parentElement.children.add(span);
              } else {
                // start a new block element for this link and its text
                BlockText blockElement = BlockText(
                  shrinkToFit: shrinkToFit,
                  margin: EdgeInsets.only(
                      left: parseContext.indentLevel * indentSize, top: 10.0),
                  child: RichText(text: span),
                );
                parseContext.rootWidgetList.add(blockElement);
                nextContext.inBlock = true;
              }
              nextContext.childStyle = linkStyle;
              nextContext.parentElement = span;
            }
            break;

          case "br":
            if (parseContext.parentElement != null &&
                parseContext.parentElement is TextSpan) {
              parseContext.parentElement.children
                  .add(TextSpan(text: '\n', children: []));
            }
            break;

          case "table":
            // new block, so clear out the parent element
            parseContext.parentElement = null;
            nextContext.parentElement = Column(
              crossAxisAlignment: CrossAxisAlignment.start,
              children: <Widget>[],
            );
            nextContext.rootWidgetList.add(Container(
                margin: EdgeInsets.symmetric(vertical: 12.0),
                child: nextContext.parentElement));
            break;

          // we don't handle tbody, thead, or tfoot elements separately for now
          case "tbody":
          case "thead":
          case "tfoot":
            break;

          case "td":
          case "th":
            int colspan = 1;
            if (node.attributes['colspan'] != null) {
              colspan = int.tryParse(node.attributes['colspan']);
            }
            nextContext.childStyle = nextContext.childStyle.merge(TextStyle(
                fontWeight: (node.localName == 'th')
                    ? FontWeight.bold
                    : FontWeight.normal));
            RichText text =
                RichText(text: TextSpan(text: '', children: <TextSpan>[]));
            Expanded cell = Expanded(
              flex: colspan,
              child: Container(padding: EdgeInsets.all(1.0), child: text),
            );
            nextContext.parentElement.children.add(cell);
            nextContext.parentElement = text.text;
            break;

          case "tr":
            Row row = Row(
              crossAxisAlignment: CrossAxisAlignment.center,
              children: <Widget>[],
            );
            nextContext.parentElement.children.add(row);
            nextContext.parentElement = row;
            break;

          // treat captions like a row with one expanded cell
          case "caption":
            // create the row
            Row row = Row(
              crossAxisAlignment: CrossAxisAlignment.center,
              children: <Widget>[],
            );

            // create an expanded cell
            RichText text = RichText(
                textAlign: TextAlign.center,
                textScaleFactor: 1.2,
                text: TextSpan(text: '', children: <TextSpan>[]));
            Expanded cell = Expanded(
              child: Container(padding: EdgeInsets.all(2.0), child: text),
            );
            row.children.add(cell);
            nextContext.parentElement.children.add(row);
            nextContext.parentElement = text.text;
            break;
          case "q":
            if (parseContext.parentElement != null &&
                parseContext.parentElement is TextSpan) {
              parseContext.parentElement.children
                  .add(TextSpan(text: '"', children: []));
              TextSpan content = TextSpan(text: '', children: []);
              parseContext.parentElement.children.add(content);
              parseContext.parentElement.children
                  .add(TextSpan(text: '"', children: []));
              nextContext.parentElement = content;
            }
            break;
        }

        if (customTextStyle != null) {
          final TextStyle customStyle =
              customTextStyle(node, nextContext.childStyle);
          if (customStyle != null) {
            nextContext.childStyle = customStyle;
          }
        }
      }

      // handle block elements
      else if (_supportedBlockElements.contains(node.localName)) {
        // block elements only show up at the "root" widget level
        // so if we have a block element, reset the parentElement to null
        parseContext.parentElement = null;
        TextAlign textAlign = TextAlign.left;
        if (customTextAlign != null) {
          textAlign = customTextAlign(node) ?? textAlign;
        }

        EdgeInsets _customEdgeInsets;
        if (customEdgeInsets != null) {
          _customEdgeInsets = customEdgeInsets(node);
        }

        switch (node.localName) {
          case "hr":
            parseContext.rootWidgetList
                .add(Divider(height: 1.0, color: Colors.black38));
            break;
          case "img":
            if (showImages) {
              if (node.attributes['src'] != null) {

                final width = imageProperties?.width ??
                    ((node.attributes['width'] != null)
                        ? double.tryParse(node.attributes['width'])
                        : null
                    );
                final height = imageProperties?.height ??
                    ((node.attributes['height'] != null)
                        ? double.tryParse(node.attributes['height'])
                        : null
                    );

                if (node.attributes['src'].startsWith("data:image") &&
                    node.attributes['src'].contains("base64,")) {
                  precacheImage(
                    MemoryImage(
                      base64.decode(
                        node.attributes['src'].split("base64,")[1].trim(),
                      ),
                    ),
                    buildContext,
                    onError: onImageError ?? (_,__) {},
                  );
                  parseContext.rootWidgetList.add(GestureDetector(
                    child: Image.memory(
                      base64.decode(
                          node.attributes['src'].split("base64,")[1].trim()),
                      width: (width ?? -1) > 0? width: null,
                      height: (height ?? -1) > 0? width: null,
                      scale: imageProperties?.scale ?? 1.0,
                      matchTextDirection:
                          imageProperties?.matchTextDirection ?? false,
                      centerSlice: imageProperties?.centerSlice,
                      filterQuality:
                          imageProperties?.filterQuality ?? FilterQuality.low,
                      alignment: imageProperties?.alignment ?? Alignment.center,
                      colorBlendMode: imageProperties?.colorBlendMode,
                      fit: imageProperties?.fit,
                      color: imageProperties?.color,
                      repeat: imageProperties?.repeat ?? ImageRepeat.noRepeat,
                      semanticLabel: imageProperties?.semanticLabel,
                      excludeFromSemantics:
                          (imageProperties?.semanticLabel == null)
                              ? true
                              : false,
                    ),
                    onTap: () {
                      if (onImageTap != null) {
                        onImageTap(node.attributes['src']);
                      }
                    },
                  ));
                } else {
                  precacheImage(
                    NetworkImage(node.attributes['src']),
                    buildContext,
                    onError: onImageError ?? (_,__) {},
                  );
                  parseContext.rootWidgetList.add(GestureDetector(
                    child: Image.network(
                      node.attributes['src'],
                      frameBuilder: (context, child, frame, _) {
                        if (node.attributes['alt'] != null && frame == null) {
                          return BlockText(
                            child: RichText(
                              textAlign: TextAlign.center,
                              text: TextSpan(
                                text: node.attributes['alt'],
                                style: nextContext.childStyle,
                              ),
                            )
                          );
                        }
                        if (frame != null) {
                          return child;
                        }
                        return Container();
                      },
                      width: (width ?? -1) > 0? width: null,
                      height: (height ?? -1) > 0? height: null,
                      scale: imageProperties?.scale ?? 1.0,
                      matchTextDirection:
                          imageProperties?.matchTextDirection ?? false,
                      centerSlice: imageProperties?.centerSlice,
                      filterQuality:
                          imageProperties?.filterQuality ?? FilterQuality.low,
                      alignment: imageProperties?.alignment ?? Alignment.center,
                      colorBlendMode: imageProperties?.colorBlendMode,
                      fit: imageProperties?.fit,
                      color: imageProperties?.color,
                      repeat: imageProperties?.repeat ?? ImageRepeat.noRepeat,
                      semanticLabel: imageProperties?.semanticLabel,
                      excludeFromSemantics:
                          (imageProperties?.semanticLabel == null)
                              ? true
                              : false,
                    ),
                    onTap: () {
                      if (onImageTap != null) {
                        onImageTap(node.attributes['src']);
                      }
                    },
                  ));
                }
<<<<<<< HEAD
                if (node.attributes['alt'] != null) {
                  parseContext.rootWidgetList.add(BlockText(
                      shrinkToFit: shrinkToFit,
                      margin:
                          EdgeInsets.symmetric(horizontal: 0.0, vertical: 10.0),
                      padding: EdgeInsets.all(0.0),
                      child: RichText(
                          textAlign: TextAlign.center,
                          text: TextSpan(
                            text: node.attributes['alt'],
                            style: nextContext.childStyle,
                            children: <TextSpan>[],
                          ))));
                }
=======
>>>>>>> f38b56ff
              }
            }
            break;
          case "li":
            String leadingChar = parseContext.listChar;
            if (parseContext.blockType == 'ol') {
              // nextContext will handle nodes under this 'li'
              // but we want to increment the count at this level
              parseContext.listCount += 1;
              leadingChar = parseContext.listCount.toString() + '.';
            }
            BlockText blockText = BlockText(
              shrinkToFit: shrinkToFit,
              margin: EdgeInsets.only(
                  left: parseContext.indentLevel * indentSize, top: 3.0),
              child: RichText(
                text: TextSpan(
                  text: '$leadingChar  ',
                  style: DefaultTextStyle.of(buildContext).style,
                  children: <TextSpan>[
                    TextSpan(text: '', style: nextContext.childStyle)
                  ],
                ),
              ),
            );
            parseContext.rootWidgetList.add(blockText);
            nextContext.parentElement = blockText.child.text;
            nextContext.spansOnly = true;
            nextContext.inBlock = true;
            break;

          case "h1":
            nextContext.childStyle = nextContext.childStyle.merge(
              TextStyle(fontSize: 26.0, fontWeight: FontWeight.bold),
            );
            continue myDefault;
          case "h2":
            nextContext.childStyle = nextContext.childStyle.merge(
              TextStyle(fontSize: 24.0, fontWeight: FontWeight.bold),
            );
            continue myDefault;
          case "h3":
            nextContext.childStyle = nextContext.childStyle.merge(
              TextStyle(fontSize: 22.0, fontWeight: FontWeight.bold),
            );
            continue myDefault;
          case "h4":
            nextContext.childStyle = nextContext.childStyle.merge(
              TextStyle(fontSize: 20.0, fontWeight: FontWeight.w100),
            );
            continue myDefault;
          case "h5":
            nextContext.childStyle = nextContext.childStyle.merge(
              TextStyle(fontSize: 18.0, fontWeight: FontWeight.bold),
            );
            continue myDefault;
          case "h6":
            nextContext.childStyle = nextContext.childStyle.merge(
              TextStyle(fontSize: 18.0, fontWeight: FontWeight.w100),
            );
            continue myDefault;

          case "pre":
            nextContext.condenseWhitespace = false;
            continue myDefault;

          case "center":
            textAlign = TextAlign.center;
            // no break here
            continue myDefault;

          myDefault:
          default:
            Decoration decoration;
            if (parseContext.blockType == 'blockquote') {
              decoration = BoxDecoration(
                border:
                    Border(left: BorderSide(color: Colors.black38, width: 2.0)),
              );
              nextContext.childStyle = nextContext.childStyle.merge(TextStyle(
                fontStyle: FontStyle.italic,
              ));
            }
            BlockText blockText = BlockText(
              shrinkToFit: shrinkToFit,
              margin: node.localName != 'body'
                  ? _customEdgeInsets ??
                      EdgeInsets.only(
                          top: 8.0,
                          bottom: 8.0,
                          left: parseContext.indentLevel * indentSize)
                  : EdgeInsets.zero,
              padding: EdgeInsets.all(2.0),
              decoration: decoration,
              child: RichText(
                textAlign: textAlign,
                text: TextSpan(
                  text: '',
                  style: nextContext.childStyle,
                  children: <TextSpan>[],
                ),
              ),
            );
            parseContext.rootWidgetList.add(blockText);
            nextContext.parentElement = blockText.child.text;
            nextContext.spansOnly = true;
            nextContext.inBlock = true;
        }

        if (customTextStyle != null) {
          final TextStyle customStyle =
              customTextStyle(node, nextContext.childStyle);
          if (customStyle != null) {
            nextContext.childStyle = customStyle;
          }
        }
      }

      node.nodes.forEach((dom.Node childNode) {
        _parseNode(childNode, nextContext, buildContext);
      });
    }
  }

  String condenseHtmlWhitespace(String stringToTrim) {
    stringToTrim = stringToTrim.replaceAll("\n", " ");
    while (stringToTrim.indexOf("  ") != -1) {
      stringToTrim = stringToTrim.replaceAll("  ", " ");
    }
    return stringToTrim;
  }
}<|MERGE_RESOLUTION|>--- conflicted
+++ resolved
@@ -842,23 +842,6 @@
                     },
                   ));
                 }
-<<<<<<< HEAD
-                if (node.attributes['alt'] != null) {
-                  parseContext.rootWidgetList.add(BlockText(
-                      shrinkToFit: shrinkToFit,
-                      margin:
-                          EdgeInsets.symmetric(horizontal: 0.0, vertical: 10.0),
-                      padding: EdgeInsets.all(0.0),
-                      child: RichText(
-                          textAlign: TextAlign.center,
-                          text: TextSpan(
-                            text: node.attributes['alt'],
-                            style: nextContext.childStyle,
-                            children: <TextSpan>[],
-                          ))));
-                }
-=======
->>>>>>> f38b56ff
               }
             }
             break;
