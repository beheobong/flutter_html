--- conflicted
+++ resolved
@@ -4,14 +4,14 @@
 import 'package:flutter_html/html_parser.dart';
 
 class Html extends StatelessWidget {
-  Html(
-      {Key key,
-      @required this.data,
-      this.padding,
-      this.backgroundColor,
-      this.defaultTextStyle = const TextStyle(color: Colors.black),
-      this.onLinkTap})
-      : super(key: key);
+  Html({
+    Key key,
+    @required this.data,
+    this.padding,
+    this.backgroundColor,
+    this.defaultTextStyle = const TextStyle(color: Colors.black),
+    this.onLinkTap
+  }) : super(key: key);
 
   final String data;
   final EdgeInsetsGeometry padding;
@@ -26,19 +26,13 @@
     return Container(
       padding: padding,
       color: backgroundColor,
-<<<<<<< HEAD
       width: width,
       child: DefaultTextStyle.merge(
         style: defaultTextStyle,
         child: Wrap(
           alignment: WrapAlignment.start,
-          children: HtmlParser(width: width).parse(data),
+          children: HtmlParser(width: width, onLinkTap: onLinkTap).parse(data),
         ),
-=======
-      child: Column(
-        crossAxisAlignment: CrossAxisAlignment.start,
-        children: HtmlParser(defaultTextStyle: defaultTextStyle, onLinkTap: onLinkTap).parse(data),
->>>>>>> 12bcf28c
       ),
     );
   }
