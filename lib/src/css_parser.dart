import 'dart:math';
import 'dart:ui';

import 'package:csslib/visitor.dart' as css;
import 'package:csslib/parser.dart' as cssparser;
import 'package:flutter/cupertino.dart';
import 'package:flutter/material.dart';
import 'package:flutter_html/src/utils.dart';
import 'package:flutter_html/style.dart';

Style declarationsToStyle(Map<String?, List<css.Expression>> declarations) {
  Style style = new Style();
  declarations.forEach((property, value) {
<<<<<<< HEAD
    switch (property) {
      case 'background-color':
        style.backgroundColor = ExpressionMapping.expressionToColor(value.first);
        break;
      case 'border':
        List<css.LiteralTerm> borderWidths = value.whereType<css.LiteralTerm>().toList();
        /// List<css.LiteralTerm> might include other values than the ones we want for [BorderSide.width], so make sure to remove those before passing it to [ExpressionMapping]
        borderWidths.removeWhere((element) => element.text != "thin" && element.text != "medium" && element.text != "thick"
            && !(element is css.LengthTerm) && !(element is css.PercentageTerm) && !(element is css.EmTerm) && !(element is css.RemTerm) && !(element is css.NumberTerm));
        List<css.Expression> borderColors = value.where((element) => ExpressionMapping.expressionToColor(element) != null).toList();
        List<css.LiteralTerm> potentialStyles = value.whereType<css.LiteralTerm>().toList();
        /// Currently doesn't matter, as Flutter only supports "solid" or "none", but may support more in the future.
        List<String> possibleBorderValues = ["dotted", "dashed", "solid", "double", "groove", "ridge", "inset", "outset", "none", "hidden"];
        /// List<css.LiteralTerm> might include other values than the ones we want for [BorderSide.style], so make sure to remove those before passing it to [ExpressionMapping]
        potentialStyles.removeWhere((element) => !possibleBorderValues.contains(element.text));
        List<css.LiteralTerm> borderStyles = potentialStyles;
        style.border = ExpressionMapping.expressionToBorder(borderWidths, borderStyles, borderColors);
        break;
      case 'color':
        style.color = ExpressionMapping.expressionToColor(value.first);
        break;
      case 'direction':
        style.direction = ExpressionMapping.expressionToDirection(value.first);
        break;
      case 'display':
        style.display = ExpressionMapping.expressionToDisplay(value.first);
        break;
      case 'line-height':
        style.lineHeight = ExpressionMapping.expressionToLineHeight(value.first);
        break;
      case 'font-family':
        style.fontFamily = ExpressionMapping.expressionToFontFamily(value.first);
        break;
      case 'font-feature-settings':
        style.fontFeatureSettings = ExpressionMapping.expressionToFontFeatureSettings(value);
        break;
      case 'font-size':
        style.fontSize = ExpressionMapping.expressionToFontSize(value.first);
        break;
      case 'font-style':
        style.fontStyle = ExpressionMapping.expressionToFontStyle(value.first);
        break;
      case 'font-weight':
        style.fontWeight = ExpressionMapping.expressionToFontWeight(value.first);
        break;
      case 'text-align':
        style.textAlign = ExpressionMapping.expressionToTextAlign(value.first);
        break;
      case 'text-decoration':
        List<css.LiteralTerm> textDecorationList  = value.whereType<css.LiteralTerm>().toList();
        /// List<css.LiteralTerm> might include other values than the ones we want for [textDecorationList], so make sure to remove those before passing it to [ExpressionMapping]
        textDecorationList.removeWhere((element) => element.text != "none" && element.text != "overline" && element.text != "underline" && element.text != "line-through");
        css.Expression textDecorationColor = value.firstWhere((element) => element is css.HexColorTerm || element is css.FunctionTerm, orElse: () => null);
        List<css.LiteralTerm> temp = value.whereType<css.LiteralTerm>().toList();
        /// List<css.LiteralTerm> might include other values than the ones we want for [textDecorationStyle], so make sure to remove those before passing it to [ExpressionMapping]
        temp.removeWhere((element) => element.text != "solid" && element.text != "double" && element.text != "dashed" && element.text != "dotted" && element.text != "wavy");
        css.LiteralTerm textDecorationStyle = temp.isNotEmpty ? temp.last : null;
        style.textDecoration = ExpressionMapping.expressionToTextDecorationLine(textDecorationList);
        if (textDecorationColor != null) style.textDecorationColor = ExpressionMapping.expressionToColor(textDecorationColor);
        if (textDecorationStyle != null) style.textDecorationStyle = ExpressionMapping.expressionToTextDecorationStyle(textDecorationStyle);
        break;
      case 'text-decoration-color':
        style.textDecorationColor = ExpressionMapping.expressionToColor(value.first);
        break;
      case 'text-decoration-line':
        style.textDecoration = ExpressionMapping.expressionToTextDecorationLine(value);
        break;
      case 'text-decoration-style':
        style.textDecorationStyle = ExpressionMapping.expressionToTextDecorationStyle(value.first);
        break;
      case 'text-shadow':
        style.textShadow = ExpressionMapping.expressionToTextShadow(value);
        break;
=======
    if (value.isNotEmpty) {
      switch (property) {
        case 'background-color':
          style.backgroundColor = ExpressionMapping.expressionToColor(value.first) ?? style.backgroundColor;
          break;
        case 'color':
          style.color = ExpressionMapping.expressionToColor(value.first) ?? style.color;
          break;
        case 'direction':
          style.direction = ExpressionMapping.expressionToDirection(value.first);
          break;
        case 'display':
          style.display = ExpressionMapping.expressionToDisplay(value.first);
          break;
        case 'line-height':
          style.lineHeight = ExpressionMapping.expressionToLineHeight(value.first);
          break;
        case 'font-family':
          style.fontFamily = ExpressionMapping.expressionToFontFamily(value.first) ?? style.fontFamily;
          break;
        case 'font-feature-settings':
          style.fontFeatureSettings = ExpressionMapping.expressionToFontFeatureSettings(value);
          break;
        case 'font-size':
          style.fontSize = ExpressionMapping.expressionToFontSize(value.first) ?? style.fontSize;
          break;
        case 'font-style':
          style.fontStyle = ExpressionMapping.expressionToFontStyle(value.first);
          break;
        case 'font-weight':
          style.fontWeight = ExpressionMapping.expressionToFontWeight(value.first);
          break;
        case 'text-align':
          style.textAlign = ExpressionMapping.expressionToTextAlign(value.first);
          break;
        case 'text-decoration':
          List<css.LiteralTerm?>? textDecorationList = value.whereType<css.LiteralTerm>().toList();
          /// List<css.LiteralTerm> might include other values than the ones we want for [textDecorationList], so make sure to remove those before passing it to [ExpressionMapping]
          textDecorationList.removeWhere((element) => element != null && element.text != "none"
              && element.text != "overline" && element.text != "underline" && element.text != "line-through");
          List<css.Expression?>? nullableList = value;
          css.Expression? textDecorationColor = nullableList.firstWhere(
                  (css.Expression? element) => element is css.HexColorTerm || element is css.FunctionTerm, orElse: () => null);
          List<css.LiteralTerm?>? potentialStyles = value.whereType<css.LiteralTerm>().toList();
          /// List<css.LiteralTerm> might include other values than the ones we want for [textDecorationStyle], so make sure to remove those before passing it to [ExpressionMapping]
          potentialStyles.removeWhere((element) => element != null && element.text != "solid"
              && element.text != "double" && element.text != "dashed" && element.text != "dotted" && element.text != "wavy");
          css.LiteralTerm? textDecorationStyle = potentialStyles.isNotEmpty ? potentialStyles.last : null;
          style.textDecoration = ExpressionMapping.expressionToTextDecorationLine(textDecorationList);
          if (textDecorationColor != null) style.textDecorationColor = ExpressionMapping.expressionToColor(textDecorationColor)
              ?? style.textDecorationColor;
          if (textDecorationStyle != null) style.textDecorationStyle = ExpressionMapping.expressionToTextDecorationStyle(textDecorationStyle);
          break;
        case 'text-decoration-color':
          style.textDecorationColor = ExpressionMapping.expressionToColor(value.first) ?? style.textDecorationColor;
          break;
        case 'text-decoration-line':
          style.textDecoration = ExpressionMapping.expressionToTextDecorationLine(value as List<css.LiteralTerm>);
          break;
        case 'text-decoration-style':
          style.textDecorationStyle = ExpressionMapping.expressionToTextDecorationStyle(value.first as css.LiteralTerm);
          break;
        case 'text-shadow':
          style.textShadow = ExpressionMapping.expressionToTextShadow(value);
          break;
      }
>>>>>>> e421c476
    }
  });
  return style;
}

Style inlineCSSToStyle(String? inlineStyle) {
  final sheet = cssparser.parse("*{$inlineStyle}");
  final declarations = DeclarationVisitor().getDeclarations(sheet)!;
  return declarationsToStyle(declarations);
}

class DeclarationVisitor extends css.Visitor {
  Map<String?, List<css.Expression>>? _result;
  String? _currentProperty;

  Map<String?, List<css.Expression>>? getDeclarations(css.StyleSheet sheet) {
    _result = new Map<String?, List<css.Expression>>();
    sheet.visit(this);
    return _result;
  }

  @override
  void visitDeclaration(css.Declaration node) {
    _currentProperty = node.property;
    _result![_currentProperty] = <css.Expression>[];
    node.expression!.visit(this);
  }

  @override
  void visitExpressions(css.Expressions node) {
    node.expressions.forEach((expression) {
      _result![_currentProperty]!.add(expression);
    });
  }
}

//Mapping functions
class ExpressionMapping {
<<<<<<< HEAD

  static Border expressionToBorder(List<css.Expression> borderWidths, List<css.LiteralTerm> borderStyles, List<css.Expression> borderColors) {
    CustomBorderSide left = CustomBorderSide();
    CustomBorderSide top = CustomBorderSide();
    CustomBorderSide right = CustomBorderSide();
    CustomBorderSide bottom = CustomBorderSide();
    if (borderWidths != null) {
      top.width = expressionToBorderWidth(borderWidths.first);
      if (borderWidths.length == 4) {
        right.width = expressionToBorderWidth(borderWidths[1]);
        bottom.width = expressionToBorderWidth(borderWidths[2]);
        left.width = expressionToBorderWidth(borderWidths.last);
      }
      if (borderWidths.length == 3) {
        left.width = expressionToBorderWidth(borderWidths[1]);
        right.width = expressionToBorderWidth(borderWidths[1]);
        bottom.width = expressionToBorderWidth(borderWidths.last);
      }
      if (borderWidths.length == 2) {
        bottom.width = expressionToBorderWidth(borderWidths.first);
        left.width = expressionToBorderWidth(borderWidths.last);
        right.width = expressionToBorderWidth(borderWidths.last);
      }
      if (borderWidths.length == 1) {
        bottom.width = expressionToBorderWidth(borderWidths.first);
        left.width = expressionToBorderWidth(borderWidths.first);
        right.width = expressionToBorderWidth(borderWidths.first);
      }
    }
    if (borderStyles != null) {
      top.style = expressionToBorderStyle(borderStyles.first);
      if (borderStyles.length == 4) {
        right.style = expressionToBorderStyle(borderStyles[1]);
        bottom.style = expressionToBorderStyle(borderStyles[2]);
        left.style = expressionToBorderStyle(borderStyles.last);
      }
      if (borderStyles.length == 3) {
        left.style = expressionToBorderStyle(borderStyles[1]);
        right.style = expressionToBorderStyle(borderStyles[1]);
        bottom.style = expressionToBorderStyle(borderStyles.last);
      }
      if (borderStyles.length == 2) {
        bottom.style = expressionToBorderStyle(borderStyles.first);
        left.style = expressionToBorderStyle(borderStyles.last);
        right.style = expressionToBorderStyle(borderStyles.last);
      }
      if (borderStyles.length == 1) {
        bottom.style = expressionToBorderStyle(borderStyles.first);
        left.style = expressionToBorderStyle(borderStyles.first);
        right.style = expressionToBorderStyle(borderStyles.first);
      }
    }
    if (borderColors != null) {
      top.color = expressionToColor(borderColors.first);
      if (borderColors.length == 4) {
        right.color = expressionToColor(borderColors[1]);
        bottom.color = expressionToColor(borderColors[2]);
        left.color = expressionToColor(borderColors.last);
      }
      if (borderColors.length == 3) {
        left.color = expressionToColor(borderColors[1]);
        right.color = expressionToColor(borderColors[1]);
        bottom.color = expressionToColor(borderColors.last);
      }
      if (borderColors.length == 2) {
        bottom.color = expressionToColor(borderColors.first);
        left.color = expressionToColor(borderColors.last);
        right.color = expressionToColor(borderColors.last);
      }
      if (borderColors.length == 1) {
        bottom.color = expressionToColor(borderColors.first);
        left.color = expressionToColor(borderColors.first);
        right.color = expressionToColor(borderColors.first);
      }
    }
    return Border(
        top: BorderSide(width: top.width, color: top.color, style: top.style),
        right: BorderSide(width: right.width, color: right.color, style: right.style),
        bottom: BorderSide(width: bottom.width, color: bottom.color, style: bottom.style),
        left: BorderSide(width: left.width, color: left.color, style: left.style)
    );
  }

  static double expressionToBorderWidth(css.LiteralTerm value) {
    if (value is css.NumberTerm) {
      return double.tryParse(value.text);
    } else if (value is css.PercentageTerm) {
      return double.tryParse(value.text) / 100;
    } else if (value is css.EmTerm) {
      return double.tryParse(value.text);
    } else if (value is css.RemTerm) {
      return double.tryParse(value.text);
    } else if (value is css.LengthTerm) {
      return double.tryParse(value.text.replaceAll(new RegExp(r'\s+(\d+\.\d+)\s+'), ''));
    } else if (value is css.LiteralTerm) {
      switch (value.text) {
        case "thin":
          return 2.0;
        case "medium":
          return 4.0;
        case "thick":
          return 6.0;
      }
    }
    return null;
  }

  static BorderStyle expressionToBorderStyle(css.LiteralTerm value) {
    if (value.text != "none" && value.text != "hidden") {
      return BorderStyle.solid;
    }
    return BorderStyle.none;
  }

  static Color expressionToColor(css.Expression value) {
    if (value is css.HexColorTerm) {
      return stringToColor(value.text);
    } else if (value is css.FunctionTerm) {
      if (value.text == 'rgba' || value.text == 'rgb') {
        return rgbOrRgbaToColor(value.span.text);
      } else if (value.text == 'hsla' || value.text == 'hsl') {
        return hslToRgbToColor(value.span.text);
=======
  static Color? expressionToColor(css.Expression value) {
    if (value is css.HexColorTerm) {
      return stringToColor(value.text);
    } else if (value is css.FunctionTerm) {
      if (value.text == 'rgba') {
        return rgbOrRgbaToColor(value.span!.text);
      } else if (value.text == 'rgb') {
        return rgbOrRgbaToColor(value.span!.text);
>>>>>>> e421c476
      }
    } else if (value is css.LiteralTerm) {
      return namedColorToColor(value.text);
    }
    return null;
  }

  static TextDirection expressionToDirection(css.Expression value) {
    if (value is css.LiteralTerm) {
      switch(value.text) {
        case "ltr":
          return TextDirection.ltr;
        case "rtl":
          return TextDirection.rtl;
      }
    }
    return TextDirection.ltr;
  }

  static Display expressionToDisplay(css.Expression value) {
    if (value is css.LiteralTerm) {
      switch(value.text) {
        case 'block':
          return Display.BLOCK;
        case 'inline-block':
          return Display.INLINE_BLOCK;
        case 'inline':
          return Display.INLINE;
        case 'list-item':
          return Display.LIST_ITEM;
        case 'none':
          return Display.NONE;
      }
    }
    return Display.INLINE;
  }

  static List<FontFeature> expressionToFontFeatureSettings(List<css.Expression> value) {
    List<FontFeature> fontFeatures = [];
    for (int i = 0; i < value.length; i++) {
      css.Expression exp = value[i];
      if (exp is css.LiteralTerm) {
        if (exp.text != "on" && exp.text != "off" && exp.text != "1" && exp.text != "0") {
          if (i < value.length - 1) {
            css.Expression nextExp = value[i+1];
            if (nextExp is css.LiteralTerm && (nextExp.text == "on" || nextExp.text == "off" || nextExp.text == "1" || nextExp.text == "0")) {
              fontFeatures.add(FontFeature(exp.text, nextExp.text == "on" || nextExp.text == "1" ? 1 : 0));
            } else {
              fontFeatures.add(FontFeature.enable(exp.text));
            }
          } else {
            fontFeatures.add(FontFeature.enable(exp.text));
          }
        }
      }
    }
    List<FontFeature> finalFontFeatures = fontFeatures.toSet().toList();
    return finalFontFeatures;
  }

  static FontSize? expressionToFontSize(css.Expression value) {
    if (value is css.NumberTerm) {
      return FontSize(double.tryParse(value.text));
    } else if (value is css.PercentageTerm) {
      return FontSize.percent(int.tryParse(value.text)!);
    } else if (value is css.EmTerm) {
      return FontSize.em(double.tryParse(value.text));
    } else if (value is css.RemTerm) {
      return FontSize.rem(double.tryParse(value.text)!);
    } else if (value is css.LengthTerm) {
      return FontSize(double.tryParse(value.text.replaceAll(new RegExp(r'\s+(\d+\.\d+)\s+'), '')));
    } else if (value is css.LiteralTerm) {
      switch (value.text) {
        case "xx-small":
          return FontSize.xxSmall;
        case "x-small":
          return FontSize.xSmall;
        case "small":
          return FontSize.small;
        case "medium":
          return FontSize.medium;
        case "large":
          return FontSize.large;
        case "x-large":
          return FontSize.xLarge;
        case "xx-large":
          return FontSize.xxLarge;
      }
    }
    return null;
  }

  static FontStyle expressionToFontStyle(css.Expression value) {
    if (value is css.LiteralTerm) {
      switch(value.text) {
        case "italic":
        case "oblique":
          return FontStyle.italic;
      }
      return FontStyle.normal;
    }
    return FontStyle.normal;
  }

  static FontWeight expressionToFontWeight(css.Expression value) {
    if (value is css.NumberTerm) {
      switch (value.text) {
        case "100":
          return FontWeight.w100;
        case "200":
          return FontWeight.w200;
        case "300":
          return FontWeight.w300;
        case "400":
          return FontWeight.w400;
        case "500":
          return FontWeight.w500;
        case "600":
          return FontWeight.w600;
        case "700":
          return FontWeight.w700;
        case "800":
          return FontWeight.w800;
        case "900":
          return FontWeight.w900;
      }
    } else if (value is css.LiteralTerm) {
      switch(value.text) {
        case "bold":
          return FontWeight.bold;
        case "bolder":
          return FontWeight.w900;
        case "lighter":
          return FontWeight.w200;
      }
      return FontWeight.normal;
    }
    return FontWeight.normal;
  }

  static String? expressionToFontFamily(css.Expression value) {
    if (value is css.LiteralTerm) return value.text;
    return null;
  }

  static LineHeight expressionToLineHeight(css.Expression value) {
    if (value is css.NumberTerm) {
      return LineHeight.number(double.tryParse(value.text)!);
    } else if (value is css.PercentageTerm) {
      return LineHeight.percent(double.tryParse(value.text)!);
    } else if (value is css.EmTerm) {
      return LineHeight.em(double.tryParse(value.text)!);
    } else if (value is css.RemTerm) {
      return LineHeight.rem(double.tryParse(value.text)!);
    } else if (value is css.LengthTerm) {
      return LineHeight(double.tryParse(value.text.replaceAll(new RegExp(r'\s+(\d+\.\d+)\s+'), '')), units: "length");
    }
    return LineHeight.normal;
  }

  static TextAlign expressionToTextAlign(css.Expression value) {
    if (value is css.LiteralTerm) {
      switch(value.text) {
        case "center":
          return TextAlign.center;
        case "left":
          return TextAlign.left;
        case "right":
          return TextAlign.right;
        case "justify":
          return TextAlign.justify;
        case "end":
          return TextAlign.end;
        case "start":
          return TextAlign.start;
      }
    }
    return TextAlign.start;
  }

  static TextDecoration expressionToTextDecorationLine(List<css.LiteralTerm?> value) {
    List<TextDecoration> decorationList = [];
    for (css.LiteralTerm? term in value) {
      if (term != null) {
        switch(term.text) {
          case "overline":
            decorationList.add(TextDecoration.overline);
            break;
          case "underline":
            decorationList.add(TextDecoration.underline);
            break;
          case "line-through":
            decorationList.add(TextDecoration.lineThrough);
            break;
          default:
            decorationList.add(TextDecoration.none);
            break;
        }
      }
    }
    if (decorationList.contains(TextDecoration.none)) decorationList = [TextDecoration.none];
    return TextDecoration.combine(decorationList);
  }

  static TextDecorationStyle expressionToTextDecorationStyle(css.LiteralTerm value) {
    switch(value.text) {
      case "wavy":
        return TextDecorationStyle.wavy;
      case "dotted":
        return TextDecorationStyle.dotted;
      case "dashed":
        return TextDecorationStyle.dashed;
      case "double":
        return TextDecorationStyle.double;
      default:
        return TextDecorationStyle.solid;
    }
  }

  static List<Shadow> expressionToTextShadow(List<css.Expression> value) {
    List<Shadow> shadow = [];
    List<int> indices = [];
    List<List<css.Expression>> valueList = [];
    for (css.Expression e in value) {
      if (e is css.OperatorComma) {
        indices.add(value.indexOf(e));
      }
    }
    indices.add(value.length);
    int previousIndex = 0;
    for (int i in indices) {
      valueList.add(value.sublist(previousIndex, i));
      previousIndex = i + 1;
    }
    for (List<css.Expression> list in valueList) {
      css.Expression exp = list[0];
      css.Expression exp2 = list[1];
      css.LiteralTerm? exp3 = list.length > 2 ? list[2] as css.LiteralTerm? : null;
      css.LiteralTerm? exp4 = list.length > 3 ? list[3] as css.LiteralTerm? : null;
      RegExp nonNumberRegex = RegExp(r'\s+(\d+\.\d+)\s+');
      if (exp is css.LiteralTerm && exp2 is css.LiteralTerm) {
        if (exp3 != null && ExpressionMapping.expressionToColor(exp3) != null) {
          shadow.add(Shadow(
              color: expressionToColor(exp3)!, 
              offset: Offset(double.tryParse(exp.text.replaceAll(nonNumberRegex, ''))!, double.tryParse(exp2.text.replaceAll(nonNumberRegex, ''))!)
          ));
        } else if (exp3 != null && exp3 is css.LiteralTerm) {
          if (exp4 != null && ExpressionMapping.expressionToColor(exp4) != null) {
            shadow.add(Shadow(
                color: expressionToColor(exp4)!, 
                offset: Offset(double.tryParse(exp.text.replaceAll(nonNumberRegex, ''))!, double.tryParse(exp2.text.replaceAll(nonNumberRegex, ''))!), 
                blurRadius: double.tryParse(exp3.text.replaceAll(nonNumberRegex, ''))!
            ));
          } else {
            shadow.add(Shadow(
                offset: Offset(double.tryParse(exp.text.replaceAll(nonNumberRegex, ''))!, double.tryParse(exp2.text.replaceAll(nonNumberRegex, ''))!), 
                blurRadius: double.tryParse(exp3.text.replaceAll(nonNumberRegex, ''))!
            ));
          }
        } else {
          shadow.add(Shadow(
              offset: Offset(double.tryParse(exp.text.replaceAll(nonNumberRegex, ''))!, double.tryParse(exp2.text.replaceAll(nonNumberRegex, ''))!)
          ));
        }
      }
    }
    List<Shadow> finalShadows = shadow.toSet().toList();
    return finalShadows;
  }

  static Color stringToColor(String _text) {
    var text = _text.replaceFirst('#', '');
    if (text.length == 3)
      text = text.replaceAllMapped(
          RegExp(r"[a-f]|\d"), (match) => '${match.group(0)}${match.group(0)}');
    int color = int.parse(text, radix: 16);

    if (color <= 0xffffff) {
      return new Color(color).withAlpha(255);
    } else {
      return new Color(color);
    }
  }

  static Color? rgbOrRgbaToColor(String text) {
    final rgbaText = text.replaceAll(')', '').replaceAll(' ', '');
    try {
      final rgbaValues =
      rgbaText.split(',').map((value) => double.parse(value)).toList();
      if (rgbaValues.length == 4) {
        return Color.fromRGBO(
          rgbaValues[0].toInt(),
          rgbaValues[1].toInt(),
          rgbaValues[2].toInt(),
          rgbaValues[3],
        );
      } else if (rgbaValues.length == 3) {
        return Color.fromRGBO(
          rgbaValues[0].toInt(),
          rgbaValues[1].toInt(),
          rgbaValues[2].toInt(),
          1.0,
        );
      }
      return null;
    } catch (e) {
      return null;
    }
  }

  static Color hslToRgbToColor(String text) {
    print(text);
    final hslText = text.replaceAll(')', '').replaceAll(' ', '');
    final hslValues = hslText.split(',').toList();
    List<double> parsedHsl = [];
    hslValues.forEach((element) {
      if (element.contains("%")) {
        parsedHsl.add(double.tryParse(element.replaceAll("%", "")) * 0.01);
      } else {
        parsedHsl.add(double.tryParse(element));
      }
    });
    if (parsedHsl.length == 4) {
      return HSLColor.fromAHSL(parsedHsl.last, parsedHsl.first, parsedHsl[1], parsedHsl[2]).toColor();
    }
    return HSLColor.fromAHSL(1.0, parsedHsl.first, parsedHsl[1], parsedHsl.last).toColor();
  }

  static Color namedColorToColor(String text) {
     String namedColor = namedColors.keys.firstWhere((element) => element.toLowerCase() == text.toLowerCase(), orElse: () => null);
     if (namedColor != null) {
       return stringToColor(namedColors[namedColor]);
     }
     return null;
  }
}<|MERGE_RESOLUTION|>--- conflicted
+++ resolved
@@ -11,85 +11,24 @@
 Style declarationsToStyle(Map<String?, List<css.Expression>> declarations) {
   Style style = new Style();
   declarations.forEach((property, value) {
-<<<<<<< HEAD
-    switch (property) {
-      case 'background-color':
-        style.backgroundColor = ExpressionMapping.expressionToColor(value.first);
-        break;
-      case 'border':
-        List<css.LiteralTerm> borderWidths = value.whereType<css.LiteralTerm>().toList();
-        /// List<css.LiteralTerm> might include other values than the ones we want for [BorderSide.width], so make sure to remove those before passing it to [ExpressionMapping]
-        borderWidths.removeWhere((element) => element.text != "thin" && element.text != "medium" && element.text != "thick"
-            && !(element is css.LengthTerm) && !(element is css.PercentageTerm) && !(element is css.EmTerm) && !(element is css.RemTerm) && !(element is css.NumberTerm));
-        List<css.Expression> borderColors = value.where((element) => ExpressionMapping.expressionToColor(element) != null).toList();
-        List<css.LiteralTerm> potentialStyles = value.whereType<css.LiteralTerm>().toList();
-        /// Currently doesn't matter, as Flutter only supports "solid" or "none", but may support more in the future.
-        List<String> possibleBorderValues = ["dotted", "dashed", "solid", "double", "groove", "ridge", "inset", "outset", "none", "hidden"];
-        /// List<css.LiteralTerm> might include other values than the ones we want for [BorderSide.style], so make sure to remove those before passing it to [ExpressionMapping]
-        potentialStyles.removeWhere((element) => !possibleBorderValues.contains(element.text));
-        List<css.LiteralTerm> borderStyles = potentialStyles;
-        style.border = ExpressionMapping.expressionToBorder(borderWidths, borderStyles, borderColors);
-        break;
-      case 'color':
-        style.color = ExpressionMapping.expressionToColor(value.first);
-        break;
-      case 'direction':
-        style.direction = ExpressionMapping.expressionToDirection(value.first);
-        break;
-      case 'display':
-        style.display = ExpressionMapping.expressionToDisplay(value.first);
-        break;
-      case 'line-height':
-        style.lineHeight = ExpressionMapping.expressionToLineHeight(value.first);
-        break;
-      case 'font-family':
-        style.fontFamily = ExpressionMapping.expressionToFontFamily(value.first);
-        break;
-      case 'font-feature-settings':
-        style.fontFeatureSettings = ExpressionMapping.expressionToFontFeatureSettings(value);
-        break;
-      case 'font-size':
-        style.fontSize = ExpressionMapping.expressionToFontSize(value.first);
-        break;
-      case 'font-style':
-        style.fontStyle = ExpressionMapping.expressionToFontStyle(value.first);
-        break;
-      case 'font-weight':
-        style.fontWeight = ExpressionMapping.expressionToFontWeight(value.first);
-        break;
-      case 'text-align':
-        style.textAlign = ExpressionMapping.expressionToTextAlign(value.first);
-        break;
-      case 'text-decoration':
-        List<css.LiteralTerm> textDecorationList  = value.whereType<css.LiteralTerm>().toList();
-        /// List<css.LiteralTerm> might include other values than the ones we want for [textDecorationList], so make sure to remove those before passing it to [ExpressionMapping]
-        textDecorationList.removeWhere((element) => element.text != "none" && element.text != "overline" && element.text != "underline" && element.text != "line-through");
-        css.Expression textDecorationColor = value.firstWhere((element) => element is css.HexColorTerm || element is css.FunctionTerm, orElse: () => null);
-        List<css.LiteralTerm> temp = value.whereType<css.LiteralTerm>().toList();
-        /// List<css.LiteralTerm> might include other values than the ones we want for [textDecorationStyle], so make sure to remove those before passing it to [ExpressionMapping]
-        temp.removeWhere((element) => element.text != "solid" && element.text != "double" && element.text != "dashed" && element.text != "dotted" && element.text != "wavy");
-        css.LiteralTerm textDecorationStyle = temp.isNotEmpty ? temp.last : null;
-        style.textDecoration = ExpressionMapping.expressionToTextDecorationLine(textDecorationList);
-        if (textDecorationColor != null) style.textDecorationColor = ExpressionMapping.expressionToColor(textDecorationColor);
-        if (textDecorationStyle != null) style.textDecorationStyle = ExpressionMapping.expressionToTextDecorationStyle(textDecorationStyle);
-        break;
-      case 'text-decoration-color':
-        style.textDecorationColor = ExpressionMapping.expressionToColor(value.first);
-        break;
-      case 'text-decoration-line':
-        style.textDecoration = ExpressionMapping.expressionToTextDecorationLine(value);
-        break;
-      case 'text-decoration-style':
-        style.textDecorationStyle = ExpressionMapping.expressionToTextDecorationStyle(value.first);
-        break;
-      case 'text-shadow':
-        style.textShadow = ExpressionMapping.expressionToTextShadow(value);
-        break;
-=======
     if (value.isNotEmpty) {
       switch (property) {
         case 'background-color':
           style.backgroundColor = ExpressionMapping.expressionToColor(value.first) ?? style.backgroundColor;
+          break;
+        case 'border':
+          List<css.LiteralTerm> borderWidths = value.whereType<css.LiteralTerm>().toList();
+          /// List<css.LiteralTerm> might include other values than the ones we want for [BorderSide.width], so make sure to remove those before passing it to [ExpressionMapping]
+          borderWidths.removeWhere((element) => element.text != "thin" && element.text != "medium" && element.text != "thick"
+              && !(element is css.LengthTerm) && !(element is css.PercentageTerm) && !(element is css.EmTerm) && !(element is css.RemTerm) && !(element is css.NumberTerm));
+          List<css.Expression> borderColors = value.where((element) => ExpressionMapping.expressionToColor(element) != null).toList();
+          List<css.LiteralTerm> potentialStyles = value.whereType<css.LiteralTerm>().toList();
+          /// Currently doesn't matter, as Flutter only supports "solid" or "none", but may support more in the future.
+          List<String> possibleBorderValues = ["dotted", "dashed", "solid", "double", "groove", "ridge", "inset", "outset", "none", "hidden"];
+          /// List<css.LiteralTerm> might include other values than the ones we want for [BorderSide.style], so make sure to remove those before passing it to [ExpressionMapping]
+          potentialStyles.removeWhere((element) => !possibleBorderValues.contains(element.text));
+          List<css.LiteralTerm> borderStyles = potentialStyles;
+          style.border = ExpressionMapping.expressionToBorder(borderWidths, borderStyles, borderColors);
           break;
         case 'color':
           style.color = ExpressionMapping.expressionToColor(value.first) ?? style.color;
@@ -152,7 +91,6 @@
           style.textShadow = ExpressionMapping.expressionToTextShadow(value);
           break;
       }
->>>>>>> e421c476
     }
   });
   return style;
@@ -191,7 +129,6 @@
 
 //Mapping functions
 class ExpressionMapping {
-<<<<<<< HEAD
 
   static Border expressionToBorder(List<css.Expression> borderWidths, List<css.LiteralTerm> borderStyles, List<css.Expression> borderColors) {
     CustomBorderSide left = CustomBorderSide();
@@ -306,24 +243,14 @@
     return BorderStyle.none;
   }
 
-  static Color expressionToColor(css.Expression value) {
+  static Color? expressionToColor(css.Expression value) {
     if (value is css.HexColorTerm) {
       return stringToColor(value.text);
     } else if (value is css.FunctionTerm) {
       if (value.text == 'rgba' || value.text == 'rgb') {
-        return rgbOrRgbaToColor(value.span.text);
+        return rgbOrRgbaToColor(value.span!.text);
       } else if (value.text == 'hsla' || value.text == 'hsl') {
-        return hslToRgbToColor(value.span.text);
-=======
-  static Color? expressionToColor(css.Expression value) {
-    if (value is css.HexColorTerm) {
-      return stringToColor(value.text);
-    } else if (value is css.FunctionTerm) {
-      if (value.text == 'rgba') {
-        return rgbOrRgbaToColor(value.span!.text);
-      } else if (value.text == 'rgb') {
-        return rgbOrRgbaToColor(value.span!.text);
->>>>>>> e421c476
+        return hslToRgbToColor(value.span!.text);
       }
     } else if (value is css.LiteralTerm) {
       return namedColorToColor(value.text);
@@ -567,19 +494,19 @@
       if (exp is css.LiteralTerm && exp2 is css.LiteralTerm) {
         if (exp3 != null && ExpressionMapping.expressionToColor(exp3) != null) {
           shadow.add(Shadow(
-              color: expressionToColor(exp3)!, 
+              color: expressionToColor(exp3)!,
               offset: Offset(double.tryParse(exp.text.replaceAll(nonNumberRegex, ''))!, double.tryParse(exp2.text.replaceAll(nonNumberRegex, ''))!)
           ));
         } else if (exp3 != null && exp3 is css.LiteralTerm) {
           if (exp4 != null && ExpressionMapping.expressionToColor(exp4) != null) {
             shadow.add(Shadow(
-                color: expressionToColor(exp4)!, 
-                offset: Offset(double.tryParse(exp.text.replaceAll(nonNumberRegex, ''))!, double.tryParse(exp2.text.replaceAll(nonNumberRegex, ''))!), 
+                color: expressionToColor(exp4)!,
+                offset: Offset(double.tryParse(exp.text.replaceAll(nonNumberRegex, ''))!, double.tryParse(exp2.text.replaceAll(nonNumberRegex, ''))!),
                 blurRadius: double.tryParse(exp3.text.replaceAll(nonNumberRegex, ''))!
             ));
           } else {
             shadow.add(Shadow(
-                offset: Offset(double.tryParse(exp.text.replaceAll(nonNumberRegex, ''))!, double.tryParse(exp2.text.replaceAll(nonNumberRegex, ''))!), 
+                offset: Offset(double.tryParse(exp.text.replaceAll(nonNumberRegex, ''))!, double.tryParse(exp2.text.replaceAll(nonNumberRegex, ''))!),
                 blurRadius: double.tryParse(exp3.text.replaceAll(nonNumberRegex, ''))!
             ));
           }
