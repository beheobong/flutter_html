--- conflicted
+++ resolved
@@ -244,11 +244,7 @@
     );
 
     if (customRender?.containsKey(tree.name) ?? false) {
-<<<<<<< HEAD
-      dynamic customRenderForElement = customRender[tree.name].call(
-=======
       final render = customRender[tree.name].call(
->>>>>>> 972861b3
         newContext,
         ContainerSpan(
           newContext: newContext,
@@ -262,18 +258,6 @@
         tree.attributes,
         tree.element,
       );
-<<<<<<< HEAD
-
-      if (customRenderForElement != null) {
-        return WidgetSpan(
-          child: ContainerSpan(
-            newContext: newContext,
-            style: tree.style,
-            shrinkWrap: context.parser.shrinkWrap,
-            child: customRenderForElement,
-          ),
-        );
-=======
       if (render != null) {
         assert(render is InlineSpan || render is Widget);
         return render is InlineSpan
@@ -286,7 +270,6 @@
                   child: render,
                 ),
               );
->>>>>>> 972861b3
       }
     }
 
@@ -353,10 +336,6 @@
         );
       }
     } else if (tree is InteractableElement) {
-<<<<<<< HEAD
-      return WidgetSpan(
-        child: tree.toWidget(context),
-=======
       return TextSpan(
         children: tree.children
             .map((tree) => parseTree(newContext, tree))
@@ -390,7 +369,6 @@
           }
         }).toList() ??
             [],
->>>>>>> 972861b3
       );
     } else if (tree is LayoutElement) {
       return WidgetSpan(
