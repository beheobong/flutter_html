--- conflicted
+++ resolved
@@ -36,14 +36,9 @@
   - [Parameters Table](#parameters)
 
   - [Data](#data)
-
-<<<<<<< HEAD
-    - [Example](#example-usage---data)
     
   - [Document](#document)
 
-=======
->>>>>>> 705ea539
   - [onLinkTap](#onlinktap)
 
   - [customRender](#customrender)
